#!/usr/bin/python
# -*- coding: utf-8 -*-

#####################################################################################
# This software was developed at the National Institute of Standards and Technology #
# by employees of the Federal Government in the course of their official duties.    #
# Pursuant to title 17 section 105 of the United States Code this software is not   #
# subject to copyright protection and is in the public domain. NIST assumes no      #
# responsibility whatsoever for the use of this code by other parties, and makes no #
# guarantees, expressed or implied, about its quality, reliability, or any other    #
# characteristic. We would appreciate acknowledgement if the software is used.      #
#                                                                                   #
# This software can be redistributed and/or modified freely provided that any       #
# derivative works bear some notice that they are derived from it, and any modified #
# versions bear some notice that they have been modified.                           #
#####################################################################################

# Gibbs free energy expressions for IN625 from ternary CALPHAD Database
#
# This script extracts relevant thermodynamic functions necessary for the
# phase-field model of solid-state transformations in additively manufactured
# superalloy 625, represented as a ternary (Cr-Nb-Ni) with γ, δ, μ, and Laves
# phases competing. The thermodynamic database was prepared by U. Kattner after
# Du, Liu, Chang, and Yang (2005):
#
# @Article{Du2005,
#     Title   = {A thermodynamic modeling of the Cr–Nb–Ni system },
#     Author  = {Yong Du and Shuhong Liu and Y.A. Chang and Ying Yang},
#     Journal = {Calphad},
#     Year    = {2005},
#     Volume  = {29},
#     Number  = {2},
#     Pages   = {140 - 148},
#     Doi     = {10.1016/j.calphad.2005.06.001}
# }
#
# This database models the phases of interest as follows:
# - γ as $\mathrm{(Cr, Nb, Ni)}$
# - δ as $\mathrm{(\mathbf{Nb}, Ni)_1(Cr, Nb, \mathbf{Ni})_3}$
# - Laves as $\mathrm{(\mathbf{Cr}, Nb, Ni)_2(Cr, \mathbf{Nb})_1}$
#
# The phase field model requires Gibbs free energies as functions of system
# compositions $x_\mathrm{Cr}$, $x_\mathrm{Nb}$, $x_\mathrm{Ni}$. The CALPHAD
# database represents these energies as functions of sublattice compositions
# $y$ in each phase. To avoid solving for internal phase equilibrium at each
# point in the simulation, approximations have been made to allow the following
# one-to-one mappings between $x$ and $y$:
#
# - γ: no changes necessary
#      * $y_\mathrm{Cr}' = x_\mathrm{Cr}$
#      * $y_\mathrm{Nb}' = x_\mathrm{Nb}$
#      * $y_\mathrm{Ni}' = x_\mathrm{Ni}$
#
# - δ: eliminate Nb from the second (Ni) sublattice,
#      $\mathrm{(\mathbf{Nb}, Ni)_1(Cr, \mathbf{Ni})_3}$
#      * $y_\mathrm{Nb}'  = 4x_\mathrm{Nb}$
#      * $y_\mathrm{Ni}'  = 1 - 4x_\mathrm{Nb}$
#      * $y_\mathrm{Cr}'' = \frac{4}{3}x_\mathrm{Cr}$
#      * $y_\mathrm{Ni}'' = 1 - \frac{4}{3}x_\mathrm{Cr}$
#      * Constraints: $x_\mathrm{Nb}\leq\frac{1}{4}$
#                     $x_\mathrm{Cr}\leq\frac{3}{4}$
#
# - Laves: eliminate Nb from the first (Cr) sublattice,
#      $\mathrm{(\mathbf{Cr}, Ni)_2(Cr, \mathbf{Nb})_1}$
#      * $y_\mathrm{Cr}'  = 1 - \frac{3}{2}x_\mathrm{Ni}$
#      * $y_\mathrm{Ni}'  = \frac{3}{2}x_\mathrm{Ni}$
#      * $y_\mathrm{Cr}'' = 1 - 3x_\mathrm{Nb}$
#      * $y_\mathrm{Nb}'' = 3x_\mathrm{Nb}$
#      * Constraints: $0\leq x_\mathrm{Ni}\leq\frac{2}{3}$
#                     $0\leq x_\mathrm{Nb}\leq\frac{1}{3}$

# Numerical libraries
from sympy.abc import x, y
from sympy.utilities.lambdify import lambdify
from sympy.utilities.codegen import codegen
from sympy.parsing.sympy_parser import parse_expr
<<<<<<< HEAD
from sympy import diff, Matrix, solve_linear_system, symbols
=======
from sympy import diff, expand, factor, Matrix, symbols, simplify
from sympy.functions.elementary.exponential import exp, log
from sympy.functions.elementary.trigonometric import tanh
from sympy.functions.elementary.complexes import Abs
from sympy.core.numbers import pi
from sympy.solvers import solve, solve_linear_system
>>>>>>> e4a71a5a

# Thermodynamics libraries
from pycalphad import Database, Model
from constants import *

# Read CALPHAD database from disk, specify phases and elements of interest
tdb = Database('thermo/Du_Cr-Nb-Ni_simple.tdb')
elements = ['CR', 'NB', 'NI']

species = list(set([i for c in tdb.phases['FCC_A1'].constituents for i in c]))
model = Model(tdb, species, 'FCC_A1')
g_gamma = parse_expr(str(model.ast))

species = list(set([i for c in tdb.phases['D0A_NBNI3'].constituents for i in c]))
model = Model(tdb, species, 'D0A_NBNI3')
g_delta = parse_expr(str(model.ast))

species = list(set([i for c in tdb.phases['C14_LAVES'].constituents for i in c]))
model = Model(tdb, species, 'C14_LAVES')
g_laves = parse_expr(str(model.ast))


# Declare sublattice variables used in Pycalphad expressions
XCR, XNB, XNI = symbols('XCR XNB XNI')
T = symbols('T')

# Gamma
FCC_A10CR, FCC_A10NB, FCC_A10NI = symbols('FCC_A10CR FCC_A10NB FCC_A10NI')
FCC_A11VA = symbols('FCC_A11VA')

# Delta
D0A_NBNI30NI, D0A_NBNI30NB = symbols('D0A_NBNI30NI D0A_NBNI30NB')
D0A_NBNI31CR, D0A_NBNI31NI = symbols('D0A_NBNI31CR D0A_NBNI31NI')

# Laves
C14_LAVES0CR, C14_LAVES0NI = symbols('C14_LAVES0CR C14_LAVES0NI')
C14_LAVES1CR, C14_LAVES1NB = symbols('C14_LAVES1CR C14_LAVES1NB')

# Specify gamma-delta-Laves corners (from phase diagram)
xe_gam_Cr = 0.490
xe_gam_Nb = 0.025

xe_del_Cr = 0.015
xe_del_Nb = 0.245

xe_lav_Cr = 0.300
xe_lav_Nb = 0.328

# Define lever rule equations
xo, yo = symbols('xo yo')
xb, yb = symbols('xb yb')
xc, yc = symbols('xc yc')
xd, yd = symbols('xd yd')

levers = solve_linear_system(Matrix( ((yo - yb, xb - xo, xb * yo - xo * yb),
                                      (yc - yd, xd - xc, xd * yc - xc * yd)) ), x, y)

def draw_bisector(weightA, weightB):
    bNb = (weightA * xe_del_Nb + weightB * xe_lav_Nb) / (weightA + weightB)
    bCr = (weightA * xe_del_Cr + weightB * xe_lav_Cr) / (weightA + weightB)
    xPrime = [simX(xe_gam_Nb, xe_gam_Cr), simX(bNb, bCr)]
    yPrime = [simY(xe_gam_Cr), simY(bCr)]
    return xPrime, yPrime

# triangle bounding three-phase coexistence
X0 = [simX(xe_gam_Nb, xe_gam_Cr), simX(xe_del_Nb, xe_del_Cr), simX(xe_lav_Nb, xe_lav_Cr), simX(xe_gam_Nb, xe_gam_Cr)]
Y0 = [simY(xe_gam_Cr),            simY(xe_del_Cr),            simY(xe_lav_Cr),            simY(xe_gam_Cr)]

# Make sublattice -> system substitutions
g_gamma = inVm * g_gamma.subs({FCC_A10CR: XCR,
                               FCC_A10NB: XNB,
                               FCC_A10NI: 1 - XCR - XNB,
                               FCC_A11VA: 1,
                               T: temp})

g_delta = inVm * g_delta.subs({D0A_NBNI30NB: 4*XNB,
                               D0A_NBNI30NI: 1 - 4*XNB,
                               D0A_NBNI31CR: fr4by3 * XCR,
                               D0A_NBNI31NI: 1 - fr4by3 * XCR,
                               T: temp})

g_laves = inVm * g_laves.subs({C14_LAVES0CR: 1 - fr3by2 * (1 - XCR - XNB),
                               C14_LAVES0NI: fr3by2 * (1 - XCR - XNB),
                               C14_LAVES1CR: 1 - 3*XNB,
                               C14_LAVES1NB: 3 * XNB,
                               T: temp})

# Generate paraboloid expressions (2nd-order Taylor series approximations)

# Curvatures
PC_gam_CrCr = diff(g_gamma, XCR, XCR).subs({XCR: xe_gam_Cr, XNB: xe_gam_Nb})
PC_gam_CrNb = diff(g_gamma, XCR, XNB).subs({XCR: xe_gam_Cr, XNB: xe_gam_Nb})
PC_gam_NbNb = diff(g_gamma, XNB, XNB).subs({XCR: xe_gam_Cr, XNB: xe_gam_Nb})

PC_del_CrCr = diff(g_delta, XCR, XCR).subs({XCR: xe_del_Cr, XNB: xe_del_Nb})
PC_del_CrNb = diff(g_delta, XCR, XNB).subs({XCR: xe_del_Cr, XNB: xe_del_Nb})
PC_del_NbNb = diff(g_delta, XNB, XNB).subs({XCR: xe_del_Cr, XNB: xe_del_Nb})

PC_lav_CrCr = diff(g_laves, XCR, XCR).subs({XCR: xe_lav_Cr, XNB: xe_lav_Nb})
PC_lav_CrNb = diff(g_laves, XCR, XNB).subs({XCR: xe_lav_Cr, XNB: xe_lav_Nb})
PC_lav_NbNb = diff(g_laves, XNB, XNB).subs({XCR: xe_lav_Cr, XNB: xe_lav_Nb})

# Expressions
p_gamma = fr1by2 * PC_gam_CrCr * (XCR - xe_gam_Cr)**2                      \
        +          PC_gam_CrNb * (XCR - xe_gam_Cr)    * (XNB - xe_gam_Nb)  \
        + fr1by2 * PC_gam_NbNb                        * (XNB - xe_gam_Nb)**2

p_delta = fr1by2 * PC_del_CrCr * (XCR - xe_del_Cr)**2                      \
        +          PC_del_CrNb * (XCR - xe_del_Cr)    * (XNB - xe_del_Nb)  \
        + fr1by2 * PC_del_NbNb                        * (XNB - xe_del_Nb)**2

p_laves = fr1by2 * PC_lav_CrCr * (XCR - xe_lav_Cr)**2                      \
        +          PC_lav_CrNb * (XCR - xe_lav_Cr)    * (XNB - xe_lav_Nb)  \
        + fr1by2 * PC_lav_NbNb                        * (XNB - xe_lav_Nb)**2

# Generate first derivatives of paraboloid landscape
p_dGgam_dxCr = diff(p_gamma, XCR)
p_dGgam_dxNb = diff(p_gamma, XNB)

p_dGdel_dxCr = diff(p_delta, XCR)
p_dGdel_dxNb = diff(p_delta, XNB)

p_dGlav_dxCr = diff(p_laves, XCR)
p_dGlav_dxNb = diff(p_laves, XNB)

# Generate second derivatives of paraboloid landscape
p_d2Ggam_dxCrCr = diff(p_gamma, XCR, XCR)
p_d2Ggam_dxCrNb = diff(p_gamma, XCR, XNB)
p_d2Ggam_dxNbCr = diff(p_gamma, XNB, XCR)
p_d2Ggam_dxNbNb = diff(p_gamma, XNB, XNB)

p_d2Gdel_dxCrCr = diff(p_delta, XCR, XCR)
p_d2Gdel_dxCrNb = diff(p_delta, XCR, XNB)
p_d2Gdel_dxNbCr = diff(p_delta, XNB, XCR)
p_d2Gdel_dxNbNb = diff(p_delta, XNB, XNB)

p_d2Glav_dxCrCr = diff(p_laves, XCR, XCR)
p_d2Glav_dxCrNb = diff(p_laves, XCR, XNB)
p_d2Glav_dxNbCr = diff(p_laves, XNB, XCR)
p_d2Glav_dxNbNb = diff(p_laves, XNB, XNB)

<<<<<<< HEAD
=======
# ========= FICTITIOUS COMPOSITIONS ==========
gamCr, gamNb = symbols('gamCr, gamNb')
delCr, delNb = symbols('delCr, delNb')
lavCr, lavNb = symbols('lavCr, lavNb')
f_gam, f_del, f_lav = symbols('f_gam, f_del, f_lav')

ficGdCr = p_dGgam_dxCr.subs({XCR: gamCr, XNB: gamNb})
ficGdNb = p_dGgam_dxNb.subs({XCR: gamCr, XNB: gamNb})
ficDdCr = p_dGdel_dxCr.subs({XCR: delCr, XNB: delNb})
ficDdNb = p_dGdel_dxNb.subs({XCR: delCr, XNB: delNb})
ficLdCr = p_dGlav_dxCr.subs({XCR: lavCr, XNB: lavNb})
ficLdNb = p_dGlav_dxNb.subs({XCR: lavCr, XNB: lavNb})

ficEqns = (XCR - f_gam*gamCr - f_del*delCr - f_lav*lavCr,
                      XNB - f_gam*gamNb - f_del*delNb - f_lav*lavNb,
                      ficGdCr - ficDdCr,
                      ficGdNb - ficDdNb,
                      ficGdCr - ficLdCr,
                      ficGdNb - ficLdNb
           )

ficVars = (gamCr, gamNb,
                      delCr, delNb,
                      lavCr, lavNb
           )

fictitious = solve(ficEqns, ficVars, dict=True)

>>>>>>> e4a71a5a
# ============ COMPOSITION SHIFTS ============
P_del, P_lav = symbols('P_del, P_lav')

GaCrCr = p_d2Ggam_dxCrCr
GaCrNb = p_d2Ggam_dxCrNb
GaNbNb = p_d2Ggam_dxNbNb

GbCrCr = p_d2Gdel_dxCrCr
GbCrNb = p_d2Gdel_dxCrNb
GbNbNb = p_d2Gdel_dxNbNb

GgCrCr = p_d2Glav_dxCrCr
GgCrNb = p_d2Glav_dxCrNb
GgNbNb = p_d2Glav_dxNbNb

DaCrCr = xe_gam_Cr * GaCrCr
DaCrNb = xe_gam_Cr * GaCrNb
DaNbCr = xe_gam_Nb * GaCrNb
DaNbNb = xe_gam_Nb * GaNbNb

DbCrCr = xe_del_Cr * GbCrCr
DbCrNb = xe_del_Cr * GbCrNb
DbNbCr = xe_del_Nb * GbCrNb
DbNbNb = xe_del_Nb * GbNbNb

DgCrCr = xe_lav_Cr * GgCrCr
DgCrNb = xe_lav_Cr * GgCrNb
DgNbCr = xe_lav_Nb * GgCrNb
DgNbNb = xe_lav_Nb * GgNbNb

# Three-Component Points: Gamma-Delta-Laves Equilibrium with Curvature

A  = Matrix([[GaCrCr       , GaCrNb       ,-GbCrCr       ,-GbCrNb       , 0            , 0            ],
             [GaCrNb       , GaNbNb       ,-GbCrNb       ,-GbNbNb       , 0            , 0            ],
             [GaCrCr       , GaCrNb       , 0            , 0            ,-GgCrCr       ,-GgCrNb       ],
             [GaCrNb       , GaNbNb       , 0            , 0            ,-GgCrNb       ,-GgNbNb       ],
             [DaCrCr+DaNbCr, DaCrNb+DaNbNb,-DbCrCr-DbNbCr,-DbCrNb-DbNbNb, 0            , 0            ],
             [DaCrCr+DaNbCr, DaCrNb+DaNbNb, 0            , 0            ,-DgCrCr-DgNbCr,-DgCrNb-DgNbNb]])

br = Matrix([[ 0    ],
             [ 0    ],
             [ 0    ],
             [ 0    ],
             [-P_del],
             [-P_lav]])

xr = A.cholesky_solve(br)

dx_r_gam_Cr = xr[0]
dx_r_gam_Nb = xr[1]
dx_r_del_Cr = xr[2]
dx_r_del_Nb = xr[3]
dx_r_lav_Cr = xr[4]
dx_r_lav_Nb = xr[5]

# Generate numerically efficient C-code

codegen([# Equilibrium Compositions
         ('xe_gam_Cr', xe_gam_Cr),  ('xe_gam_Nb', xe_gam_Nb),
         ('xe_del_Cr', xe_del_Cr),  ('xe_del_Nb', xe_del_Nb),
         ('xe_lav_Cr', xe_lav_Cr),  ('xe_lav_Nb', xe_lav_Nb),
         ('Vm', Vm),
         # Curvature-Corrected Compositions
         ('xr_gam_Cr', xe_gam_Cr + dx_r_gam_Cr),  ('xr_gam_Nb', xe_gam_Nb + dx_r_gam_Nb),
         ('xr_del_Cr', xe_del_Cr + dx_r_del_Cr),  ('xr_del_Nb', xe_del_Nb + dx_r_del_Nb),
         ('xr_lav_Cr', xe_lav_Cr + dx_r_lav_Cr),  ('xr_lav_Nb', xe_lav_Nb + dx_r_lav_Nb),
         # Fictitious compositions
         ('fict_gam_Cr', factor(expand(fictitious[0][gamCr]))),
         ('fict_gam_Nb', factor(expand(fictitious[0][gamNb]))),
         ('fict_del_Cr', factor(expand(fictitious[0][delCr]))),
         ('fict_del_Nb', factor(expand(fictitious[0][delNb]))),
         ('fict_lav_Cr', factor(expand(fictitious[0][lavCr]))),
         ('fict_lav_Nb', factor(expand(fictitious[0][lavNb]))),
         # Precipitate Properties
         ('r_delta', r_delta),  ('r_laves', r_laves),
         ('s_delta', s_delta),  ('s_laves', s_laves),
         # Gibbs energies
         ('g_gam', p_gamma),  ('g_del', p_delta),  ('g_lav', p_laves),
         # First derivatives
         ('dg_gam_dxCr', p_dGgam_dxCr),  ('dg_gam_dxNb', p_dGgam_dxNb),
         ('dg_del_dxCr', p_dGdel_dxCr),  ('dg_del_dxNb', p_dGdel_dxNb),
         ('dg_lav_dxCr', p_dGlav_dxCr),  ('dg_lav_dxNb', p_dGlav_dxNb),
         # Second derivatives
         ('d2g_gam_dxCrCr', p_d2Ggam_dxCrCr), ('d2g_gam_dxCrNb', p_d2Ggam_dxCrNb),
         ('d2g_gam_dxNbCr', p_d2Ggam_dxNbCr), ('d2g_gam_dxNbNb', p_d2Ggam_dxNbNb),
         ('d2g_del_dxCrCr', p_d2Gdel_dxCrCr), ('d2g_del_dxCrNb', p_d2Gdel_dxCrNb),
         ('d2g_del_dxNbCr', p_d2Gdel_dxNbCr), ('d2g_del_dxNbNb', p_d2Gdel_dxNbNb),
         ('d2g_lav_dxCrCr', p_d2Glav_dxCrCr), ('d2g_lav_dxCrNb', p_d2Glav_dxCrNb),
         ('d2g_lav_dxNbCr', p_d2Glav_dxNbCr), ('d2g_lav_dxNbNb', p_d2Glav_dxNbNb)],
        language='C', prefix='parabola625', project='PrecipitateAging', to_files=True)

# Generate numerically efficient Python code
leverCr = lambdify([xo, yo, xb, yb, xc, yc, xd, yd], levers[y])
leverNb = lambdify([xo, yo, xb, yb, xc, yc, xd, yd], levers[x])

PG = lambdify([XCR, XNB], p_gamma)
PD = lambdify([XCR, XNB], p_delta)
PL = lambdify([XCR, XNB], p_laves)

PGdxCr = lambdify([XCR, XNB], p_dGgam_dxCr)
PGdxNb = lambdify([XCR, XNB], p_dGgam_dxNb)
PDdxCr = lambdify([XCR, XNB], p_dGdel_dxCr)
PDdxNb = lambdify([XCR, XNB], p_dGdel_dxNb)
PLdxCr = lambdify([XCR, XNB], p_dGlav_dxCr)
PLdxNb = lambdify([XCR, XNB], p_dGlav_dxNb)

DXAB = lambdify([P_del, P_lav], dx_r_gam_Cr) # Cr in gamma phase
DXAC = lambdify([P_del, P_lav], dx_r_gam_Nb) # Nb in gamma phase
DXBB = lambdify([P_del, P_lav], dx_r_del_Cr) # Cr in delta phase
DXBC = lambdify([P_del, P_lav], dx_r_del_Nb) # Nb in delta phase
DXGB = lambdify([P_del, P_lav], dx_r_lav_Cr) # Cr in Laves phase
DXGC = lambdify([P_del, P_lav], dx_r_lav_Nb) # Nb in Laves phase<|MERGE_RESOLUTION|>--- conflicted
+++ resolved
@@ -70,22 +70,22 @@
 #                     $0\leq x_\mathrm{Nb}\leq\frac{1}{3}$
 
 # Numerical libraries
+import numpy as np
+from sympy.utilities.lambdify import lambdify
+
+# Thermodynamics and computer-algebra libraries
+from pycalphad import Database, calculate, Model
+from sympy import diff, expand, factor, Matrix, symbols, simplify
 from sympy.abc import x, y
-from sympy.utilities.lambdify import lambdify
-from sympy.utilities.codegen import codegen
-from sympy.parsing.sympy_parser import parse_expr
-<<<<<<< HEAD
-from sympy import diff, Matrix, solve_linear_system, symbols
-=======
-from sympy import diff, expand, factor, Matrix, symbols, simplify
+from sympy.core.numbers import pi
+from sympy.functions.elementary.complexes import Abs
 from sympy.functions.elementary.exponential import exp, log
 from sympy.functions.elementary.trigonometric import tanh
-from sympy.functions.elementary.complexes import Abs
-from sympy.core.numbers import pi
+from sympy.parsing.sympy_parser import parse_expr
 from sympy.solvers import solve, solve_linear_system
->>>>>>> e4a71a5a
-
-# Thermodynamics libraries
+from sympy.utilities.codegen import codegen
+
+# Thermodynamic information
 from pycalphad import Database, Model
 from constants import *
 
@@ -225,8 +225,6 @@
 p_d2Glav_dxNbCr = diff(p_laves, XNB, XCR)
 p_d2Glav_dxNbNb = diff(p_laves, XNB, XNB)
 
-<<<<<<< HEAD
-=======
 # ========= FICTITIOUS COMPOSITIONS ==========
 gamCr, gamNb = symbols('gamCr, gamNb')
 delCr, delNb = symbols('delCr, delNb')
@@ -255,7 +253,6 @@
 
 fictitious = solve(ficEqns, ficVars, dict=True)
 
->>>>>>> e4a71a5a
 # ============ COMPOSITION SHIFTS ============
 P_del, P_lav = symbols('P_del, P_lav')
 
